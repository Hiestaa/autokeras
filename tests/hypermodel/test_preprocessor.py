import functools
import kerastuner
import numpy as np
import pytest
import tensorflow as tf

import autokeras as ak
from autokeras.hypermodel import preprocessor
<<<<<<< HEAD
=======
from autokeras.hypermodel import block
from autokeras.hypermodel import head


@pytest.fixture(scope='module')
def tmp_dir(tmpdir_factory):
    return tmpdir_factory.mktemp('test_lgbm')
>>>>>>> 3c9fcac1


def test_normalize():
    normalize = preprocessor.Normalization()
    x_train = np.random.rand(100, 32, 32, 3)
    dataset = tf.data.Dataset.from_tensor_slices(x_train)
    normalize.set_hp(kerastuner.HyperParameters())
    for x in dataset:
        normalize.update(x)
    normalize.finalize()
    normalize.set_config(normalize.get_config())

    weights = normalize.get_weights()
    normalize.clear_weights()
    normalize.set_weights(weights)

    for a in dataset:
        normalize.transform(a)

    def map_func(x):
        return tf.py_function(normalize.transform,
                              inp=[x],
                              Tout=(tf.float64,))

    new_dataset = dataset.map(map_func)
    for _ in new_dataset:
        pass
    assert isinstance(new_dataset, tf.data.Dataset)


def test_sequence():
    texts = ['The cat sat on the mat.',
             'The dog sat on the log.',
             'Dogs and cats living together.']
    tokenize = preprocessor.TextToIntSequence()
    dataset = tf.data.Dataset.from_tensor_slices(texts)
    tokenize.set_hp(kerastuner.HyperParameters())
    for x in dataset:
        tokenize.update(x)
    tokenize.finalize()
    tokenize.set_config(tokenize.get_config())

    weights = tokenize.get_weights()
    tokenize.clear_weights()
    tokenize.set_weights(weights)

    for a in dataset:
        tokenize.transform(a)

    def map_func(x):
        return tf.py_function(tokenize.transform,
                              inp=[x],
                              Tout=(tf.int64,))

    new_dataset = dataset.map(map_func)
    for _ in new_dataset:
        pass
    assert isinstance(new_dataset, tf.data.Dataset)


def test_ngram():
    texts = ['The cat sat on the mat.',
             'The dog sat on the log.',
             'Dogs and cats living together.']
    tokenize = preprocessor.TextToNgramVector()
    dataset = tf.data.Dataset.from_tensor_slices(texts)
    tokenize.set_hp(kerastuner.HyperParameters())
    for x in dataset:
        tokenize.update(x)
    tokenize.finalize()
    tokenize.set_config(tokenize.get_config())

    weights = tokenize.get_weights()
    tokenize.clear_weights()
    tokenize.set_weights(weights)

    for a in dataset:
        tokenize.transform(a)

    def map_func(x):
        return tf.py_function(tokenize.transform,
                              inp=[x],
                              Tout=(tf.float64,))

    new_dataset = dataset.map(map_func)
    for _ in new_dataset:
        pass
    assert isinstance(new_dataset, tf.data.Dataset)


def test_augment():
    raw_images = tf.random.normal([1000, 32, 32, 3], mean=-1, stddev=4)
    augment = preprocessor.ImageAugmentation(seed=5)
    dataset = tf.data.Dataset.from_tensor_slices(raw_images)
    hp = kerastuner.HyperParameters()
    augment.set_hp(hp)
    augment.set_config(augment.get_config())
    for a in dataset:
        augment.transform(a, True)

    def map_func(x):
        return tf.py_function(functools.partial(augment.transform, fit=True),
                              inp=[x],
                              Tout=(tf.float32,))

    new_dataset = dataset.map(map_func)
    for _ in new_dataset:
        pass
    assert isinstance(new_dataset, tf.data.Dataset)


<<<<<<< HEAD
def test_feature_engineering():
    # generate high_level dataset
    data_num = 500
    feature_num = 8
    nan_num = 100
    data = []
    # 12 classes
    career = ['doctor', 'nurse', 'driver', 'chef', 'teacher', 'writer',
              'actress', 'engineer', 'lawyer', 'realtor', 'agent', 'pilot']
    # 15 classes
    states = ['CA', 'FL', 'GA', 'IL', 'MD',
              'MA', 'MI', 'MN', 'NJ', 'NY',
              'NC', 'PA', 'TX', 'UT', 'VA']
    # 13 classes
    years = ['first', 'second', 'third', 'fourth', 'fifth',
             'sixth', 'seventh', 'eighth', 'ninth', 'tenth',
             'eleventh', 'twelfth', 'thirteenth']
    # 10 classes
    color = ['red', 'orange', 'yellow', 'green', 'blue',
             'purple', 'beige', 'pink', 'silver', 'gold']
    # 3 classes
    size = ['S', 'M', 'L']
    boolean = ['True', 'False']
    career_states = []  # 180 classes
    career_years = []  # 156 classes
    career_color = []  # 120 classes
    career_size = []  # 36 classes
    for c in career:
        for s in states:
            career_states.append(c+'_'+s)
        for y in years:
            career_years.append(c+'_'+y)
        for r in color:
            career_color.append(c+'_'+r)
        for g in size:
            career_size.append(c+'_'+g)

    col_bool = np.random.choice(boolean, data_num).reshape(data_num, 1)
    col_num_to_cat = np.random.randint(20, 41, size=data_num).reshape(data_num, 1)
    col_float = 100*np.random.random(data_num,).reshape(data_num, 1)
    col_int = np.random.randint(2000, 4000, size=data_num).reshape(data_num, 1)
    col_morethan_32 = np.random.choice(career_size, data_num).reshape(data_num, 1)
    col1_morethan_100 = np.random.choice(career_states,
                                         data_num).reshape(data_num, 1)
    col2_morethan_100 = np.random.choice(career_years,
                                         data_num).reshape(data_num, 1)
    col3_morethan_100 = np.random.choice(career_color,
                                         data_num).reshape(data_num, 1)
    data = np.concatenate((col_bool, col_num_to_cat, col_float, col_int,
                           col_morethan_32, col1_morethan_100, col2_morethan_100,
                           col3_morethan_100), axis=1)
    # generate np.nan data
    for i in range(nan_num):
        row = np.random.randint(0, data_num)
        col = np.random.randint(0, feature_num)
        data[row][col] = np.nan
    print(data[:20])
    dataset = tf.data.Dataset.from_tensor_slices(data)
    feature = preprocessor.FeatureEngineering([
        'categorical', 'categorical', 'numerical', 'numerical', 'categorical',
        'categorical', 'categorical', 'categorical'])
    feature.set_hp(kerastuner.HyperParameters())
    for x in dataset:
        feature.update(x)
    feature.finalize()
    feature.set_config(feature.get_config())
    for a in dataset:
        feature.transform(a)

    def map_func(x):
        return tf.py_function(feature.transform,
                              inp=[x],
                              Tout=(tf.float64,))
    new_dataset = dataset.map(map_func)
    print('new_dataset is ')
    for i in new_dataset:
        print(i)
=======
def test_lgbm(tmp_dir):
    x_train = np.random.rand(11, 32)
    y_train = np.array([[1, 0, 0, 0, 0, 0, 0, 0, 0, 0],
                        [1, 0, 0, 0, 0, 0, 0, 0, 0, 0],
                        [0, 1, 0, 0, 0, 0, 0, 0, 0, 0],
                        [0, 0, 0, 0, 1, 0, 0, 0, 0, 0],
                        [0, 0, 0, 0, 0, 0, 0, 1, 0, 0],
                        [0, 0, 0, 0, 0, 1, 0, 0, 0, 0],
                        [0, 0, 0, 0, 0, 0, 0, 0, 0, 1],
                        [0, 0, 0, 0, 0, 0, 0, 1, 0, 0],
                        [1, 0, 0, 0, 0, 0, 0, 0, 0, 0],
                        [0, 0, 0, 1, 0, 0, 0, 0, 0, 0],
                        [0, 0, 0, 1, 0, 0, 0, 0, 0, 0]])

    input_node = ak.Input()
    output_node = input_node
    output_node = preprocessor.LightGBMClassifier()(output_node)
    output_node = block.IdentityBlock()(output_node)
    output_node = head.EmptyHead(loss='categorical_crossentropy',
                                 metrics=['accuracy'])(output_node)

    auto_model = ak.GraphAutoModel(input_node,
                                   output_node,
                                   directory=tmp_dir,
                                   max_trials=1)
    auto_model.fit(x_train, y_train, epochs=1,
                   validation_data=(x_train, y_train))
    result = auto_model.predict(x_train)
    auto_model.tuner.get_best_models()[0].summary()
    print(result)
    assert result.shape == (11, 10)
>>>>>>> 3c9fcac1
<|MERGE_RESOLUTION|>--- conflicted
+++ resolved
@@ -6,8 +6,6 @@
 
 import autokeras as ak
 from autokeras.hypermodel import preprocessor
-<<<<<<< HEAD
-=======
 from autokeras.hypermodel import block
 from autokeras.hypermodel import head
 
@@ -15,7 +13,6 @@
 @pytest.fixture(scope='module')
 def tmp_dir(tmpdir_factory):
     return tmpdir_factory.mktemp('test_lgbm')
->>>>>>> 3c9fcac1
 
 
 def test_normalize():
@@ -127,7 +124,6 @@
     assert isinstance(new_dataset, tf.data.Dataset)
 
 
-<<<<<<< HEAD
 def test_feature_engineering():
     # generate high_level dataset
     data_num = 500
@@ -205,7 +201,8 @@
     print('new_dataset is ')
     for i in new_dataset:
         print(i)
-=======
+
+
 def test_lgbm(tmp_dir):
     x_train = np.random.rand(11, 32)
     y_train = np.array([[1, 0, 0, 0, 0, 0, 0, 0, 0, 0],
@@ -236,5 +233,4 @@
     result = auto_model.predict(x_train)
     auto_model.tuner.get_best_models()[0].summary()
     print(result)
-    assert result.shape == (11, 10)
->>>>>>> 3c9fcac1
+    assert result.shape == (11, 10)