--- conflicted
+++ resolved
@@ -212,16 +212,7 @@
                 self.data_types.append('categorical')
             else:
                 self.data_types.append('numerical')
-<<<<<<< HEAD
-        # debug
-        print('data_types are ' + repr(self.data_types))
         return hyperblock.StructuredDataBlock(self.data_types)(input_node)
-=======
-        return hyperblock.StructuredDataBlock(self.data_types,
-                                              task=task
-                                              # include_head=False)(input_node)
-                                              )(input_node)
->>>>>>> ad31842f
 
 
 class TimeSeriesAssembler(Assembler):
