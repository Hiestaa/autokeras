--- conflicted
+++ resolved
@@ -1,15 +1,11 @@
 import tensorflow as tf
 
 from autokeras.hypermodel import hyper_node, hypermodel
-from autokeras import hyperparameters
 from autokeras import layer_utils
 
 
 class HyperBlock(hypermodel.HyperModel):
-<<<<<<< HEAD
 
-=======
->>>>>>> aed91fd2
     def __init__(self, **kwargs):
         super().__init__(**kwargs)
         self.inputs = None
@@ -32,19 +28,13 @@
 
 
 class ResNetBlock(HyperBlock):
-<<<<<<< HEAD
 
-=======
->>>>>>> aed91fd2
     def build(self, hp, inputs=None):
         pass
 
 
 class DenseBlock(HyperBlock):
-<<<<<<< HEAD
 
-=======
->>>>>>> aed91fd2
     def build(self, hp, inputs=None):
         input_node = layer_utils.format_inputs(inputs, self.name, num=1)[0]
         output_node = input_node
@@ -58,16 +48,12 @@
 
 
 class RNNBlock(HyperBlock):
-<<<<<<< HEAD
 
-=======
->>>>>>> aed91fd2
     def build(self, hp, inputs=None):
         pass
 
 
 class ImageBlock(HyperBlock):
-<<<<<<< HEAD
 
     def build(self, hp, inputs=None):
         # TODO: make it more advanced, selecting from multiple models, e.g., ResNet.
@@ -82,10 +68,6 @@
                                                            [3, 5, 7],
                                                            default=3))(output_node)
         return output_node
-=======
-    def build(self, hp, inputs=None):
-        pass
->>>>>>> aed91fd2
 
 
 def shape_compatible(shape1, shape2):
@@ -97,10 +79,7 @@
 
 
 class Merge(HyperBlock):
-<<<<<<< HEAD
 
-=======
->>>>>>> aed91fd2
     def build(self, hp, inputs=None):
         inputs = layer_utils.format_inputs(inputs, self.name)
         if len(inputs) == 1:
@@ -122,19 +101,13 @@
 
 
 class XceptionBlock(HyperBlock):
-<<<<<<< HEAD
 
-=======
->>>>>>> aed91fd2
     def build(self, hp, inputs=None):
         pass
 
 
 class Flatten(HyperBlock):
-<<<<<<< HEAD
 
-=======
->>>>>>> aed91fd2
     def build(self, hp, inputs=None):
         input_node = layer_utils.format_inputs(inputs, self.name, num=1)[0]
         output_node = input_node
@@ -150,10 +123,7 @@
 
 
 class Reshape(HyperBlock):
-<<<<<<< HEAD
 
-=======
->>>>>>> aed91fd2
     def __init__(self, output_shape, **kwargs):
         super().__init__(**kwargs)
         self.output_shape = output_shape
