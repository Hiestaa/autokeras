--- conflicted
+++ resolved
@@ -39,10 +39,7 @@
         input_node = layer_utils.format_inputs(inputs, self.name, num=1)[0]
         output_node = input_node
         output_node = Flatten().build(hp, output_node)
-<<<<<<< HEAD
-
-=======
->>>>>>> 8ad88c42
+
         for i in range(hp.Choice('num_layers', [1, 2, 3], default=2)):
             output_node = tf.keras.layers.Dense(hp.Choice('units_{i}'.format(i=i),
                                                           [16, 32, 64],
