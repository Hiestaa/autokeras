import tensorflow as tf


class Node(object):
    def __init__(self, shape=None):
        super().__init__()
        self.in_hypermodels = []
        self.out_hypermodels = []
        self.shape = shape

    def add_in_hypermodel(self, hypermodel):
        self.in_hypermodels.append(hypermodel)

    def add_out_hypermodel(self, hypermodel):
        self.out_hypermodels.append(hypermodel)

    def build(self, hp):
        raise NotImplementedError


class Input(Node):
<<<<<<< HEAD
=======
    def __init__(self, **kwargs):
        super().__init__(**kwargs)

    def build(self, hp):
        return tf.keras.Input(shape=self.shape)


class ImageInput(Node):
>>>>>>> aed91fd2
    def __init__(self, **kwargs):
        super().__init__(**kwargs)

    def build(self, hp):
        return tf.keras.Input(shape=self.shape)


class ImageInput(Node):
    def __init__(self, **kwargs):
        super().__init__(**kwargs)

    def build(self, hp):
        return tf.keras.Input(shape=self.shape)


class TextInput(Node):
    def __init__(self, **kwargs):
        super().__init__(**kwargs)

    def build(self, hp):
        pass
<|MERGE_RESOLUTION|>--- conflicted
+++ resolved
@@ -19,8 +19,7 @@
 
 
 class Input(Node):
-<<<<<<< HEAD
-=======
+
     def __init__(self, **kwargs):
         super().__init__(**kwargs)
 
@@ -29,15 +28,7 @@
 
 
 class ImageInput(Node):
->>>>>>> aed91fd2
-    def __init__(self, **kwargs):
-        super().__init__(**kwargs)
 
-    def build(self, hp):
-        return tf.keras.Input(shape=self.shape)
-
-
-class ImageInput(Node):
     def __init__(self, **kwargs):
         super().__init__(**kwargs)
 
@@ -46,6 +37,7 @@
 
 
 class TextInput(Node):
+
     def __init__(self, **kwargs):
         super().__init__(**kwargs)
 
