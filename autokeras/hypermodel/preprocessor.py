--- conflicted
+++ resolved
@@ -187,11 +187,7 @@
         self.count = weights['count']
         self.mean = weights['mean']
         self.std = weights['std']
-<<<<<<< HEAD
-        self._shape = weights['_shape']
-=======
         self.shape = weights['shape']
->>>>>>> 246f7117
 
     def clear_weights(self):
         self.sum = 0
@@ -199,11 +195,7 @@
         self.count = 0
         self.mean = None
         self.std = None
-<<<<<<< HEAD
-        self._shape = None
-=======
         self.shape = None
->>>>>>> 246f7117
 
 
 class TextToIntSequence(Preprocessor):
@@ -241,25 +233,6 @@
     def get_config(self):
         return {'max_len': self.max_len}
 
-<<<<<<< HEAD
-    def get_config(self):
-        return {'max_len': self.max_len}
-
-    def set_config(self, config):
-        self.max_len = config['max_len']
-
-    def get_weights(self):
-        return {'_max_len': self._max_len,
-                '_tokenizer': self._tokenizer}
-
-    def set_weights(self, weights):
-        self._max_len = weights['_max_len']
-        self._tokenizer = weights['_tokenizer']
-
-    def clear_weights(self):
-        self._max_len = 0
-        self._tokenizer = tf.keras.preprocessing.text.Tokenizer(
-=======
     def set_config(self, config):
         self.max_len = config['max_len']
 
@@ -274,7 +247,6 @@
     def clear_weights(self):
         self.max_len_in_data = 0
         self.tokenizer = tf.keras.preprocessing.text.Tokenizer(
->>>>>>> 246f7117
             num_words=const.Constant.VOCABULARY_SIZE)
 
 
@@ -326,26 +298,6 @@
         return self.shape
 
     def get_weights(self):
-<<<<<<< HEAD
-        return {'_vectorizer': self._vectorizer,
-                'selector': self.selector,
-                'labels': self.labels,
-                '_max_features': self._max_features,
-                '_texts': self._texts,
-                '_shape': self._shape}
-
-    def set_weights(self, weights):
-        self._vectorizer = weights['_vectorizer']
-        self.selector = weights['selector']
-        self.labels = weights['labels']
-        self._max_features = weights['_max_features']
-        self._vectorizer.max_features = self._max_features
-        self._texts = weights['_texts']
-        self._shape = weights['_shape']
-
-    def clear_weights(self):
-        self._vectorizer = text.TfidfVectorizer(
-=======
         return {'vectorizer': self.vectorizer,
                 'selector': self.selector,
                 'labels': self.labels,
@@ -363,7 +315,6 @@
 
     def clear_weights(self):
         self.vectorizer = text.TfidfVectorizer(
->>>>>>> 246f7117
             ngram_range=(1, 2),
             strip_accents='unicode',
             decode_error='replace',
@@ -371,11 +322,9 @@
             min_df=2)
         self.selector = None
         self.labels = None
-<<<<<<< HEAD
-        self._max_features = const.Constant.VOCABULARY_SIZE
-        self._vectorizer.max_features = self._max_features
+        self.vectorizer.max_features = const.Constant.VOCABULARY_SIZE
         self._texts = []
-        self._shape = None
+        self.shape = None
 
 
 class LightGBMClassifier(Preprocessor):
@@ -466,11 +415,6 @@
         self.lgbm = lgb.LGBMClassifier()
         self._one_hot_encoder = utils.OneHotEncoder()
         self.y_shape = None
-=======
-        self.vectorizer.max_features = const.Constant.VOCABULARY_SIZE
-        self._texts = []
-        self.shape = None
->>>>>>> 246f7117
 
 
 class ImageAugmentation(Preprocessor):
@@ -636,11 +580,7 @@
                 'vertical_flip': self.vertical_flip,
                 'gaussian_noise': self.gaussian_noise,
                 'seed': self.seed,
-<<<<<<< HEAD
-                '_shape': self._shape}
-=======
                 'shape': self.shape}
->>>>>>> 246f7117
 
     def set_config(self, config):
         self.rotation_range = config['rotation_range']
@@ -653,8 +593,4 @@
         self.vertical_flip = config['vertical_flip']
         self.gaussian_noise = config['gaussian_noise']
         self.seed = config['seed']
-<<<<<<< HEAD
-        self._shape = config['_shape']
-=======
-        self.shape = config['shape']
->>>>>>> 246f7117
+        self.shape = config['shape']