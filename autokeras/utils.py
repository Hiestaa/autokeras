--- conflicted
+++ resolved
@@ -197,24 +197,4 @@
             data: numpy.ndarray. The output probabilities of the classification head.
         """
         return np.array(list(map(lambda x: self._int_to_label[x],
-<<<<<<< HEAD
-                                 np.argmax(np.array(data), axis=1)))).reshape(-1, 1)
-
-
-class LabelEncoder(object):
-
-    def __init__(self):
-        super().__init__()
-        self.num_labels = 0
-        self._label_to_int = {}
-
-    def update(self, x):
-        if x not in self._label_to_int:
-            self._label_to_int[x] = self.num_labels
-            self.num_labels += 1
-
-    def transform(self, x):
-        return self._label_to_int[x]
-=======
-                                 np.argmax(np.array(data), axis=1)))).reshape(-1, 1)
->>>>>>> 8b1a2eb2
+                                 np.argmax(np.array(data), axis=1)))).reshape(-1, 1)